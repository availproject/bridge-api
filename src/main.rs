--- conflicted
+++ resolved
@@ -33,11 +33,7 @@
 };
 use lazy_static::lazy_static;
 use reqwest::Client;
-<<<<<<< HEAD
 use serde::{Deserialize, Deserializer, Serialize};
-=======
-use serde::{Deserialize, Serialize};
->>>>>>> 138f114b
 use serde_json::{Value, json};
 use serde_with::serde_as;
 use sha3::{Digest, Keccak256};
@@ -68,8 +64,6 @@
     "src/abi/SP1Vector.json"
 );
 
-<<<<<<< HEAD
-=======
 #[derive(Debug, Deserialize)]
 struct Root {
     data: Data,
@@ -83,11 +77,11 @@
 #[derive(Debug, Deserialize)]
 struct Message {
     slot: String,
-    body: Body,
+    body: MessageBody,
 }
 
 #[derive(Debug, Deserialize)]
-struct Body {
+struct MessageBody {
     execution_payload: ExecutionPayload,
 }
 
@@ -104,7 +98,6 @@
     block_hash: String,
 }
 
->>>>>>> 138f114b
 #[derive(Debug)]
 struct AppState {
     avail_client: HttpClient,
@@ -270,11 +263,6 @@
     pub slot: u64,
     pub timestamp: u64,
     pub timestamp_diff: u64,
-}
-
-#[derive(Serialize)]
-struct ChainHeadResponse {
-    pub head: u32,
 }
 
 #[derive(Serialize, Deserialize)]
@@ -892,14 +880,7 @@
                         StatusCode::OK,
                         [(
                             "Cache-Control",
-<<<<<<< HEAD
                             "public, max-age=600, must-revalidate".to_string(), // since relaying takes 1 hour, we treat 10 minutes as a reasonable cache time
-=======
-                            format!(
-                                "public, max-age={}, must-revalidate",
-                                state.head_cache_maxage
-                            ),
->>>>>>> 138f114b
                         )],
                         Json(json!(ChainHeadResponse { head })),
                     )
@@ -925,7 +906,6 @@
     }
 }
 
-<<<<<<< HEAD
 /// get_proof returns a proof from Avail for the provided chain id
 #[inline(always)]
 async fn get_proof(
@@ -1126,8 +1106,6 @@
     }
 }
 
-=======
->>>>>>> 138f114b
 #[tokio::main]
 async fn main() {
     dotenvy::dotenv().ok();
@@ -1156,15 +1134,9 @@
     let connection_pool = r2d2::Pool::builder()
         .build(ConnectionManager::<PgConnection>::new(connections_string))
         .expect("Failed to create pool.");
-<<<<<<< HEAD
-    let expected_chain_ids: Vec<u64> = vec![1, 123, 32657, 84532, 11155111, 17000, 421614];
-    // loop through expected_chain_ids and store the chain information, if value is missing, skip chain_id
-    let chains = expected_chain_ids
-=======
     const SUPPORTED_CHAIN_IDS: [u64; 7] = [1, 123, 32657, 84532, 11155111, 17000, 421614];
     // loop through expected_chain_ids and store the chain information, if value is missing, skip chain_id
     let chains = SUPPORTED_CHAIN_IDS
->>>>>>> 138f114b
         .iter()
         .filter_map(|&chain_id| {
             let rpc_url = env::var(format!("CHAIN_{}_RPC_URL", chain_id)).ok()?;
@@ -1269,10 +1241,7 @@
         .route("/avl/proof/{block_hash}/{message_id}", get(get_avl_proof))
         .route("/beacon/slot/{slot_number}", get(get_beacon_slot))
         .route("/v1/head/{chain_id}", get(get_head))
-<<<<<<< HEAD
         .route("/v1/proof", get(get_proof))
-=======
->>>>>>> 138f114b
         .layer(TraceLayer::new_for_http())
         .layer(CompressionLayer::new())
         .layer(
