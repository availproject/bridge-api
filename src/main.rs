--- conflicted
+++ resolved
@@ -53,12 +53,8 @@
 #[serde(rename_all = "camelCase")]
 struct KateQueryDataProofResponse {
     data_proof: DataProof,
-<<<<<<< HEAD
+    #[cfg_attr(feature = "serde", serde(skip_serializing_if = "Option::is_none"))]
     message: Option<AddressedMessage>,
-=======
-    #[cfg_attr(feature = "serde", serde(skip_serializing_if = "Option::is_none"))]
-    message: Option<Message>,
->>>>>>> f16974bd
 }
 
 #[derive(Deserialize, Serialize, Debug)]
@@ -215,11 +211,7 @@
         Ok(resp) => match resp {
             Ok(data) => data,
             Err(err) => {
-<<<<<<< HEAD
                 tracing::error!("❌ Cannot get kate data proof response: {:?}", err);
-=======
-                tracing::error!("❌ Cannot query data proof {:?}", err);
->>>>>>> f16974bd
                 return (
                     StatusCode::BAD_REQUEST,
                     [("Cache-Control", "max-age=300, must-revalidate")],
